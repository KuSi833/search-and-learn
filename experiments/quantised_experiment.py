--- conflicted
+++ resolved
@@ -56,17 +56,10 @@
         # num_samples=1,
     )
 
-<<<<<<< HEAD
-    WANDB_CONFIG = WandbConfig(tags=set(["randomness"]))
-
-    BASE_CONFIG = BaseConfig(
-        # prm_config=PRM_CONFIG,
-=======
     WANDB_CONFIG = WandbConfig(tags=set(["q2 sweep"]))
 
     BASE_CONFIG = BaseConfig(
         prm_config=PRM_CONFIG,
->>>>>>> 4759d459
         generator_config=Q8_MODEL,
         # generator_config=INSTRUCT_MODEL,
         draft_config=Q4_MODEL,
@@ -152,10 +145,6 @@
     experiment_copy.wandb_config.tags.add("q2_tur=0.35_low=0.10")
     experiment_configs.append(experiment_copy)
 
-<<<<<<< HEAD
-    experiment_configs.append(QC_CONFIG)
-    experiment_configs.append(QC_CONFIG)
-=======
     # 5) Baseline qcts variant with alternative thresholds for comparison
     for high_t, low_t in [(0.85, 0.35)]:
         experiment_copy = copy.deepcopy(QC_CONFIG)
@@ -163,6 +152,5 @@
         experiment_copy.qcconfig.low_threshold = low_t
         experiment_copy.wandb_config.tags.add(f"qcts_h={high_t}_l={low_t}")
         experiment_configs.append(experiment_copy)
->>>>>>> 4759d459
 
     run(BASE_CONFIG, experiment_configs)